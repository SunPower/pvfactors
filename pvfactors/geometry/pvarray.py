--- conflicted
+++ resolved
@@ -67,10 +67,6 @@
         self.ts_ground = None
         self.n_states = None
         self.has_direct_shading = None
-<<<<<<< HEAD
-        self.surface_tilt = None
-=======
->>>>>>> 93c52f2d
         self.rotation_vec = None
         self.shaded_length_front = None
         self.shaded_length_back = None
