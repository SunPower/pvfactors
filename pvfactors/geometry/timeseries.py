--- conflicted
+++ resolved
@@ -492,7 +492,6 @@
         return self.shaded.length
 
     @property
-<<<<<<< HEAD
     def centroid(self):
         return self.coords.centroid
 
@@ -504,10 +503,10 @@
         return value
 
     def update_params(self, new_dict):
-
         self.illum.update_params(new_dict)
         self.shaded.update_params(new_dict)
-=======
+
+    @property
     def highest_point(self):
         """Timeseries point coordinates of highest point of segment"""
         return self.coords.highest_point
@@ -516,7 +515,6 @@
     def lowest_point(self):
         """Timeseries point coordinates of lowest point of segment"""
         return self.coords.lowest_point
->>>>>>> 93c52f2d
 
 
 class TsGround(object):
@@ -858,22 +856,19 @@
         return self.coords.b2
 
     @property
-<<<<<<< HEAD
     def centroid(self):
         return self.coords.centroid
 
     def get_param(self, param):
-
         return self.params[param]
 
     def update_params(self, new_dict):
-
         self.params.update(new_dict)
-=======
+
+    @property
     def length(self):
         """Timeseries length of the surface"""
         return self.coords.length
->>>>>>> 93c52f2d
 
 
 class TsLineCoords(object):
@@ -929,20 +924,12 @@
         return np.array([[self.b1.x, self.b1.y], [self.b2.x, self.b2.y]])
 
     @property
-<<<<<<< HEAD
     def centroid(self):
         dy = self.b2.y - self.b1.y
         dx = self.b2.x - self.b1.x
         return TsPointCoords(self.b1.x + 0.5 * dx, self.b1.y + 0.5 * dy)
 
     @property
-    def highest_point(self):
-        b1_is_higher = self.b1.y >= 0
-        x = np.where(b1_is_higher, self.b1.x, self.b2.x)
-        y = np.where(b1_is_higher, self.b1.y, self.b2.y)
-        return TsPointCoords(x, y)
-
-=======
     def highest_point(self):
         """Timeseries point coordinates of highest point of timeseries
         line coords"""
@@ -964,7 +951,6 @@
         """Use the numpy array representation of the coords"""
         return str(self.as_array)
 
->>>>>>> 93c52f2d
 
 class TsPointCoords(object):
     """Timeseries point coordinates: provides a shapely-like API for timeseries
